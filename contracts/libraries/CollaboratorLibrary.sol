// SPDX-License-Identifier: MIT
pragma solidity ^0.8.10;
import { Collaborator } from "./Structs.sol";

library CollaboratorLibrary {
    /**
	@dev Throws if there is no such collaborator
	*/
    modifier onlyExistingCollaborator(Collaborator storage collaborator_) {
        require(collaborator_.mgp > 0, "no such collaborator");
        _;
    }

    /**
     * @dev Adds collaborator, checks for zero address and if already added, records mgp
     * @param collaborator_ reference to Collaborator struct
     * @param collaborator_ collaborator's address
     * @param mgp_ minimum guaranteed payment
     */
    function _addCollaborator(Collaborator storage collaborator_, uint256 mgp_) internal {
        require(collaborator_.mgp == 0, "collaborator already added");
        collaborator_.mgp = mgp_;
    }

<<<<<<< HEAD
    function _removeCollaboratorByInitiator(Collaborator storage collaborator_) internal {
=======
    function _removeCollaboratorByInitiator(Collaborator storage collaborator_) internal onlyExistingCollaborator(collaborator_) {
>>>>>>> 8f20bf9f
        collaborator_.isRemoved == true;
        collaborator_.bonusScore = 0;
    }

    function _selfWithdraw(Collaborator storage collaborator_) internal onlyExistingCollaborator(collaborator_) {
        collaborator_.isRemoved == true;
        collaborator_.mgp = 0;
        collaborator_.bonusScore = 0;
        collaborator_.timeMgpApproved = 0;
    }

    /**
     * @dev Approves collaborator's MGP or deletes collaborator
     * @param collaborator_ reference to Collaborator struct
     */
    function _approveCollaborator(Collaborator storage collaborator_) internal onlyExistingCollaborator(collaborator_) {
        require(collaborator_.timeMgpApproved == 0, "collaborator already approved");
        collaborator_.timeMgpApproved = block.timestamp;
        collaborator_.isRemoved = false;
    }

    /**
     * @dev Sets scores for collaborator bonuses
     * @param collaborator_ reference to Collaborator struct
     * @param bonusScore_ collaborator's bonus score
     */
    function _setBonusScore(Collaborator storage collaborator_, uint256 bonusScore_) internal onlyExistingCollaborator(collaborator_) {
        require(collaborator_.bonusScore == 0, "collaborator bonus already set");
        collaborator_.bonusScore = bonusScore_;
    }

    /**
     * @dev Raise Dispute
     * @param collaborator_ paid amount
     */
    function _raiseDispute(Collaborator storage collaborator_) internal onlyExistingCollaborator(collaborator_) {
        require(!collaborator_.isDisputeRaised, "Collaborator already in dispute");
        require(collaborator_.timeMgpPaid == 0, "Already Claimed MGP");
        require(collaborator_.timeBonusPaid == 0, "Already Claimed Bonus");
        collaborator_.isDisputeRaised = true;
    }

    /**
     * @dev Resolve Dispute
     * @param collaborator_ paid amount
     */
    function _resolveDispute(Collaborator storage collaborator_, bool approved) internal onlyExistingCollaborator(collaborator_) {
        require(collaborator_.isDisputeRaised, "Dispute Required");
        collaborator_.isDisputeRaised = false;
        if (!approved) {
            collaborator_.mgp = 0;
            collaborator_.bonusScore = 0;
            collaborator_.timeMgpApproved = 0;
        }
    }

    /**
     * @dev Sets MGP time paid flag, checks if approved and already paid
     * @param collaborator_ reference to Collaborator struct
     */
    function _claimMgp(Collaborator storage collaborator_) internal onlyExistingCollaborator(collaborator_) returns (uint256) {
        require(!collaborator_.isDisputeRaised, "Collaborator still in dispute");
        require(collaborator_.timeMgpApproved > 0, "mgp is not approved");
        require(collaborator_.timeMgpPaid == 0, "mgp already paid");
        collaborator_.timeMgpPaid = block.timestamp;
        return collaborator_.mgp;
    }

    function _payMgp(Collaborator storage collaborator_) internal onlyExistingCollaborator(collaborator_) returns (uint256) {
        require(collaborator_.timeMgpPaid == 0, "mgp already paid");
        collaborator_.timeMgpPaid = block.timestamp;
        return collaborator_.mgp;
    }

    /**
     * @dev Sets MGP time paid flag for dispute resolved collaborator, Sets approved MGP for disputed collaborator, checks if approved after resolve dispute or already paid
     * @param collaborator_ reference to Collaborator struct
     */

    // function _claimMgpForApproved(Collaborator storage collaborator_)
    //     internal
    //     onlyExistingCollaborator(collaborator_)
    //     returns (uint256)
    // {
    //     require(
    //         collaborator_.approvedMGPForDispute == false ||
    //             collaborator_.isMGPPaid == false,
    //         "mgp already approved"
    //     );
    //     collaborator_.approvedMGPForDispute = true;
    //     return collaborator_.mgp;
    // }

    /**
     * @dev Sets Bonus time paid flag, checks is approved and already paid
     * @param collaborator_ reference to Collaborator struct
     */
    function _claimBonus(Collaborator storage collaborator_) internal onlyExistingCollaborator(collaborator_) {
        require(!collaborator_.isDisputeRaised, "Collaborator still in dispute");
        require(collaborator_.bonusScore > 0, "bonus score is zero");
        require(collaborator_.timeBonusPaid == 0, "bonus already paid");
        collaborator_.timeBonusPaid = block.timestamp;
    }

    /**
     * @dev Sets Bonus time paid flag, sets approved bonus for disputed collaborator, checks is approved or not paid
     * @param collaborator_ reference to Collaborator struct
     */

    // function _paidBonusForApproved(Collaborator storage collaborator_)
    //     internal
    //     onlyExistingCollaborator(collaborator_)
    // {
    //     require(
    //         collaborator_.approvedBonusForDispute == false ||
    //             collaborator_.isBonusPaid == false,
    //         "bonus already approved"
    //     );
    //     collaborator_.approvedBonusForDispute = true;
    // }
}<|MERGE_RESOLUTION|>--- conflicted
+++ resolved
@@ -22,11 +22,7 @@
         collaborator_.mgp = mgp_;
     }
 
-<<<<<<< HEAD
-    function _removeCollaboratorByInitiator(Collaborator storage collaborator_) internal {
-=======
     function _removeCollaboratorByInitiator(Collaborator storage collaborator_) internal onlyExistingCollaborator(collaborator_) {
->>>>>>> 8f20bf9f
         collaborator_.isRemoved == true;
         collaborator_.bonusScore = 0;
     }
