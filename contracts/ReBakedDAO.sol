--- conflicted
+++ resolved
@@ -161,7 +161,6 @@
         address collaborator_,
         bool approve_
     ) private {
-<<<<<<< HEAD
         // if (approve_) {
         //     require(
         //         projectData[projectId_].initiator == msg.sender ||
@@ -171,17 +170,6 @@
         // } else {
         //     require(owner() == msg.sender, "caller is not the owner");
         // }
-=======
-        if (approve_) {
-            require(
-                projectData[projectId_].initiator == msg.sender ||
-                    owner() == msg.sender,
-                "caller is not project initiator/owner"
-            );
-        } else {
-            require(owner() == msg.sender, "caller is not owner");
-        }
->>>>>>> 52733fec
         // return super._approveCollaborator(projectId_, packageId_, collaborator_, approve_);
         uint256 mgp_ = collaboratorData[projectId_][packageId_][collaborator_]
             .mgp;
