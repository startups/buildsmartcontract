// SPDX-License-Identifier: MIT
pragma solidity ^0.8.10;
import { IReBakedDAO } from "./interfaces/IReBakedDAO.sol";
import { ITokenFactory } from "./interfaces/ITokenFactory.sol";
import { Ownable } from "@openzeppelin/contracts/access/Ownable.sol";
import { ReentrancyGuard } from "@openzeppelin/contracts/security/ReentrancyGuard.sol";
import { IERC20, SafeERC20 } from "@openzeppelin/contracts/token/ERC20/utils/SafeERC20.sol";
import { Project, ProjectLibrary } from "./libraries/ProjectLibrary.sol";
import { Package, PackageLibrary } from "./libraries/PackageLibrary.sol";
import { Collaborator, CollaboratorLibrary } from "./libraries/CollaboratorLibrary.sol";
import { Observer, ObserverLibrary } from "./libraries/ObserverLibrary.sol";

contract ReBakedDAO is IReBakedDAO, Ownable, ReentrancyGuard {
    using SafeERC20 for IERC20;
    using ProjectLibrary for Project;
    using PackageLibrary for Package;
    using CollaboratorLibrary for Collaborator;
    using ObserverLibrary for Observer;

    // Rebaked DAO wallet
    address public treasury;
    // Percent Precision PPM (parts per million)
    uint256 public constant PCT_PRECISION = 1e6;
    // Fee for DAO for new projects
    uint256 public feeDao;
    // Fee for Observers for new projects
    uint256 public feeObservers;
    // Token Factory contract address
    address public tokenFactory;

    mapping(bytes32 => Project) private projectData;

    mapping(bytes32 => mapping(bytes32 => Package)) private packageData;

    // address of approved collaborator with perticular package
    mapping(bytes32 => mapping(bytes32 => mapping(address => bool))) private approvedUser;

    // projectId => packageId => address collaborator
    mapping(bytes32 => mapping(bytes32 => mapping(address => Collaborator))) private collaboratorData;

    // projectId => packageId => address observer
    mapping(bytes32 => mapping(bytes32 => mapping(address => Observer))) private observerData;

    constructor(
        address treasury_,
        uint256 feeDao_,
        uint256 feeObservers_,
        address tokenFactory_
    ) {
        treasury = treasury_;
        changeFees(feeDao_, feeObservers_);
        tokenFactory = tokenFactory_;
    }

    /**
     * @dev Throws if amount provided is zero
     */
    modifier nonZero(uint256 amount_) {
        require(amount_ != 0, "Zero amount");
        _;
    }

    /**
     * @dev Throws if amount provided bytes32 array length is zero
     */
    modifier nonEmptyBytesArray(bytes32[] memory array_) {
        require(array_.length != 0, "Empty array");
        _;
    }

    /**
     * @dev Throws if amount provided uint256 array length is zero
     */
    modifier nonEmptyUintArray(uint256[] memory array_) {
        require(array_.length != 0, "Empty array");
        _;
    }

    /**
     * @dev Throws if called by any account other than the project initiator
     */
    modifier onlyInitiator(bytes32 projectId_) {
        require(projectData[projectId_].initiator == msg.sender, "caller is not project initiator");
        _;
    }

    /***************************************
					PRIVATE
	****************************************/
    /**
     * @dev Generates unique id hash based on msg.sender address and previous block hash.
     * @param nonce_ nonce
     * @return Id
     */
    function _generateId(uint256 nonce_) private view returns (bytes32) {
        return keccak256(abi.encodePacked(msg.sender, blockhash(block.number - 1), nonce_));
    }

    /**
     * @dev Returns a new unique project id.
     * @return projectId_ Id of the project.
     */
    function _generateProjectId() private view returns (bytes32 projectId_) {
        projectId_ = _generateId(0);
        require(projectData[projectId_].timeCreated == 0, "duplicate project id");
    }

    /**
     * @dev Returns a new unique package id.
     * @param projectId_ Id of the project
     * @param nonce_ nonce
     * @return packageId_ Id of the package
     */
    function _generatePackageId(bytes32 projectId_, uint256 nonce_) private view returns (bytes32 packageId_) {
        packageId_ = _generateId(nonce_);
        require(packageData[projectId_][packageId_].timeCreated == 0, "duplicate package id");
    }

    /**
     * @dev Starts project
     * @param projectId_ Id of the project
     */
    function _startProject(bytes32 projectId_) private {
        uint256 _paidAmount = projectData[projectId_].budget;
        projectData[projectId_]._startProject(tokenFactory);
        emit StartedProject(projectId_, _paidAmount);
    }

    /**
     * @dev Approves collaborator's MPG (or deletes collaborator should be called by admin)
     * @param projectId_ Id of the project
     * @param packageId_ Id of the package
     * @param collaborator_ collaborator's address
     * @param approve_ - bool whether to approve or not collaborator payment
     */
    function _approveCollaborator(
        bytes32 projectId_,
        bytes32 packageId_,
        address collaborator_,
        bool approve_
    ) private {
<<<<<<< HEAD
        if (approve_) {
            require(
                projectData[projectId_].initiator == msg.sender ||
                    owner() == msg.sender,
                "caller is not project initiator/owner"
            );
        } else {
            require(owner() == msg.sender, "caller is not the owner");
        }
        // return super._approveCollaborator(projectId_, packageId_, collaborator_, approve_);
        uint256 mgp_ = collaboratorData[projectId_][packageId_][collaborator_]
            .mgp;
        collaboratorData[projectId_][packageId_][collaborator_]
            ._approveCollaborator(approve_);
        if (!approve_)
            delete collaboratorData[projectId_][packageId_][collaborator_];

        packageData[projectId_][packageId_]._approveCollaborator(
            approve_,
            mgp_
        );
=======
        collaboratorData[projectId_][packageId_][collaborator_]._approveCollaborator(approve_);
        if (!approve_) delete collaboratorData[projectId_][packageId_][collaborator_];

        uint256 mgp_ = collaboratorData[projectId_][packageId_][collaborator_].mgp;
        packageData[projectId_][packageId_]._approveCollaborator(approve_, mgp_);
>>>>>>> a71a1840
        if (approve_) approvedUser[projectId_][packageId_][collaborator_] = true;
    }

    function _addObserver(
        bytes32 projectId_,
        bytes32 packageId_,
        address observer_
    ) private {
        require(observer_ != address(0), "observer's address is zero");
        Observer storage _observer = observerData[projectId_][packageId_][observer_];
        _observer._addObserver();
    }

    function _removeCollaboratorByInitiator(
        bytes32 projectId_,
        bytes32 packageId_,
        address collaborator_
    ) private {
        require(collaborator_ != address(0), "collaborator's address is zero");
        collaboratorData[projectId_][packageId_][collaborator_]._removeCollaboratorByInitiator();
    }

    /***************************************
					ADMIN
	****************************************/

    function updateTreasury(address treasury_) public onlyOwner {
        treasury = treasury_;
    }

    /**
     * @dev Sets new fees
     * @param feeDao_ DAO fee in ppm
     * @param feeObservers_ Observers fee in ppm
     */
    function changeFees(uint256 feeDao_, uint256 feeObservers_) public onlyOwner {
        feeDao = feeDao_;
        feeObservers = feeObservers_;
        emit ChangedFees(feeDao_, feeObservers_);
    }

    function _approveProject(bytes32 projectId_) private {
        projectData[projectId_]._approveProject();
        emit ApprovedProject(projectId_);
    }

    /**
     * @dev Approves project
     * @param projectId_ Id of the project
     */
    function approveProject(bytes32 projectId_) external onlyOwner {
        _approveProject(projectId_);
    }

    /**
     * @dev Sets scores for collaborator bonuses
     * @param projectId_ Id of the project
     * @param packageId_ Id of the package
     * @param collaborators_ array of collaborators' addresses
     * @param scores_ array of collaboratos' scores in PPM
     */
    function setBonusScores(
        bytes32 projectId_,
        bytes32 packageId_,
        address[] memory collaborators_,
        uint256[] memory scores_
    ) external nonEmptyUintArray(scores_) onlyOwner {
        require(collaborators_.length == scores_.length, "arrays length mismatch");
        uint256 _totalBonusScores;
        for (uint256 i = 0; i < collaborators_.length; i++) {
            if (collaboratorData[projectId_][packageId_][collaborators_[i]].bonusScore == 0) {
                // _setBonusScore(projectId_, packageId_, collaborators_[i], scores_[i]);
                collaboratorData[projectId_][packageId_][collaborators_[i]]._setBonusScore(scores_[i]);
                _totalBonusScores += scores_[i];
            }
        }
        // _setBonusScores(projectId_, packageId_, _totalBonusScores, PCT_PRECISION);
        packageData[projectId_][packageId_]._setBonusScores(_totalBonusScores, PCT_PRECISION);
        emit SetBonusScores(projectId_, packageId_, collaborators_, scores_);
    }

    /**
     * @dev Dispute Raise on collaborator, Set isDisputed flag, Checks that user is either collaborator or initiator
     * @param _projectId Id of the project
     * @param _packageId Id of the package
     * @param _collaborator collaborator's address
     */

    function raiseDispute(
        bytes32 _projectId,
        bytes32 _packageId,
        address _collaborator
    ) external {
        require(
            msg.sender == projectData[_projectId].initiator ||
            approvedUser[_projectId][_packageId][msg.sender],
            "Caller not authorized"
        );
        Collaborator storage collaborator = collaboratorData[_projectId][_packageId][_collaborator];
        collaborator._raiseDispute();
    }

    /**
     * @dev Approve Payment of disputed collaborator, Set isDisputed flag
     * @param _projectId Id of the project
     * @param _packageId Id of the package
     * @param _collaborator collaborator's address
     */

    function approvePayment(
        bytes32 _projectId,
        bytes32 _packageId,
        address _collaborator
    ) external onlyOwner {
        Collaborator storage collaborator = collaboratorData[_projectId][_packageId][_collaborator];
        collaborator._resolveDispute(true);
    }

    /**
     * @dev Get payment details of collaborator
     * @param _projectId Id of the project
     * @param _packageId Id of the package
     * @param _collaborator collaborator's address
     * @return collaborator's mgp and bonus
     */

    function getRejectedPayment(
        bytes32 _projectId,
        bytes32 _packageId,
        address _collaborator
    ) external view onlyOwner returns (uint256, uint256) {
        Collaborator memory collaborator = collaboratorData[_projectId][_packageId][_collaborator];
        return (collaborator.mgp, collaborator.bonusScore);
    }

    /**
     * @dev Reject payment of collaborator
     * @param _projectId Id of the project
     * @param _packageId Id of the package
     * @param _collaborator collaborator's address
     */

    function rejectPayment(
        bytes32 _projectId,
        bytes32 _packageId,
        address _collaborator
    ) external onlyOwner {
        Collaborator storage collaborator = collaboratorData[_projectId][_packageId][_collaborator];
        uint256 _feesToBeRevert = collaborator.mgp + collaborator.bonusScore;
        collaborator._resolveDispute(false);
        address _token = projectData[_projectId].token;
        address _initiator = projectData[_projectId].initiator;
        IERC20(_token).safeTransfer(_initiator, _feesToBeRevert);
    }

    /***************************************
			PROJECT INITIATOR ACTIONS
	****************************************/

    /**
     * @dev Creates project proposal
     * @param token_ project token address, zero addres if project has not token yet
     * (IOUToken will be deployed on project approval)
     * @param budget_ total budget (has to be approved on token contract if project has its own token)
     * @return projectId_ Id of the project proposal created
     */
    function createProject(address token_, uint256 budget_) external nonZero(budget_) returns (bytes32 projectId_) {
        projectId_ = _generateProjectId();
        projectData[projectId_]._createProject(token_, budget_);
        emit CreatedProject(projectId_, msg.sender, token_, budget_);
        if (token_ != address(0)) {
            _approveProject(projectId_);
            _startProject(projectId_);
        }
    }

    /**
     * @dev Starts project
     * @param projectId_ Id of the project
     */
    function startProject(bytes32 projectId_) external onlyInitiator(projectId_) {
        _startProject(projectId_);
    }

    /**
     * @dev Creates package in project
     * @param projectId_ Id of the project
     * @param budget_ MGP budget
     * @param bonus_ Bonus budget
     * @return packageId_ Id of the package created
     */
    function createPackage(
        bytes32 projectId_,
        uint256 budget_,
        uint256 bonus_,
        uint256 observerBudget_
    ) external onlyInitiator(projectId_) nonZero(budget_) returns (bytes32 packageId_) {
        packageId_ = _generatePackageId(projectId_, 0);
        packageData[projectId_][packageId_]._createPackage(budget_, observerBudget_, bonus_);
        Project storage project = projectData[projectId_];
        address _token = project.token;
        uint256 total = budget_ + bonus_ + observerBudget_;
        project._reservePackagesBudget(total, 1);
        if (project.isOwnToken) {
            IERC20(_token).safeTransferFrom(msg.sender, treasury, (total * 5) / 100);
        }
        emit CreatedPackage(projectId_, packageId_, budget_, bonus_);
    }

    /// collab and observer withdraw
    function cancelPackage(
        bytes32 projectId_,
        bytes32 packageId_,
        address[] memory collaborator_,
        address[] memory observer_
    ) external onlyInitiator(projectId_) {
        for (uint256 i = 0; i < collaborator_.length; i++) {
            payMgp(projectId_, packageId_, collaborator_[i]);
        }
        for (uint256 i = 0; i < observer_.length; i++) {
            payObserverFee(projectId_, packageId_, observer_[i]);
        }
        uint256 budgetToBeReverted_;
        budgetToBeReverted_ = packageData[projectId_][packageId_].budget - packageData[projectId_][packageId_].budgetPaid;
        projectData[projectId_]._revertPackageBudget(budgetToBeReverted_);
        packageData[projectId_][packageId_]._cancelPackage();
    }

    /**
     * @dev Adds collaborator to package
     * @param projectId_ Id of the project
     * @param packageId_ Id of the package
     * @param collaborator_ collaborators' addresses
     * @param mgp_ MGP amount
     */
    function addCollaborator(
        bytes32 projectId_,
        bytes32 packageId_,
        address collaborator_,
        uint256 mgp_
    ) external onlyInitiator(projectId_) nonZero(mgp_) {
        require(collaborator_ != address(0), "collaborator's address is zero");
        collaboratorData[projectId_][packageId_][collaborator_]._addCollaborator(mgp_);
        packageData[projectId_][packageId_]._reserveCollaboratorsBudget(1, mgp_);
        emit AddedCollaborator(projectId_, packageId_, collaborator_, mgp_);
    }

    /**
     * @dev Approves collaborator's MGP or deletes collaborator (should be called by admin)
     * @param projectId_ Id of the project
     * @param packageId_ Id of the package
     * @param collaborator_ collaborator's address
     * @param approve_ - bool whether to approve or not collaborator payment
     */
    function approveCollaborator(
        bytes32 projectId_,
        bytes32 packageId_,
        address collaborator_,
        bool approve_
    ) external onlyInitiator(projectId_) {
        _approveCollaborator(projectId_, packageId_, collaborator_, approve_);
        emit ApprovedCollaborator(projectId_, packageId_, collaborator_, approve_);
    }

    function removeCollaborator(
        bytes32 projectId_,
        bytes32 packageId_,
        address collaborator_,
        bool packageStatus
    ) external onlyInitiator(projectId_) {
        require(collaborator_ != address(0), "collaborator's address is zero");
        require(collaboratorData[projectId_][packageId_][collaborator_].timeBonusPaid > 0, "Bonus Already Paid");

        if (packageStatus == true) { //  inprogress/deliver/
            payMgp(projectId_, packageId_, collaborator_);
            _removeCollaboratorByInitiator(projectId_, packageId_, collaborator_);
        } else { // open
            // _selfWithdraw(projectId_, packageId_, collaborator_);
            packageData[projectId_][packageId_].budgetAllocated -= collaboratorData[projectId_][packageId_][collaborator_].mgp;
            packageData[projectId_][packageId_].totalCollaborators -= 1;
            packageData[projectId_][packageId_].approvedCollaborators -= 1;
            collaboratorData[projectId_][packageId_][collaborator_]._selfWithdraw();
        }
        packageData[projectId_][packageId_].budgetAllocated -= collaboratorData[projectId_][packageId_][collaborator_].bonusScore;
    }

    /**
     * @dev Adds observer to packages
     * @param projectId_ Id of the project
     * @param packageIds_ Id of the package
     * @param observer_ observer address
     */
    function addObserver(
        bytes32 projectId_,
        bytes32[] memory packageIds_,
        address observer_
    ) external onlyInitiator(projectId_) {
        for (uint256 i = 0; i < packageIds_.length; i++) {
            _addObserver(projectId_, packageIds_[i], observer_);
            packageData[projectId_][packageIds_[i]]._addObservers(1);
        }
        emit AddedObserver(projectId_, packageIds_, observer_);
    }

    /**
     * @dev Removes observer from packages
     * @param projectId_ Id of the project
     * @param packageIds_ packages' ids
     * @param observer_ observer address
     */
    function removeObserver(
        bytes32 projectId_,
        bytes32[] memory packageIds_,
        address observer_
    ) external onlyInitiator(projectId_) {
        for (uint256 i = 0; i < packageIds_.length; i++) {
            Package storage package = packageData[projectId_][packageIds_[i]];
            package._removeObservers(1);
            Observer storage observer = observerData[projectId_][packageIds_[i]][observer_];
            observer._removeObserver();
        }
    }

    function payMgp(
        bytes32 projectId_,
        bytes32 packageId_,
        address collaborator_
    ) public onlyInitiator(projectId_) {
        require(approvedUser[projectId_][packageId_][collaborator_], "No such collaborator");
        Collaborator storage collaborator = collaboratorData[projectId_][packageId_][collaborator_];
        uint256 amount_ = collaborator._getMgp();
        packageData[projectId_][packageId_]._getMgp(amount_);
        projectData[projectId_]._pay(collaborator_, amount_);
    }

    function payObserverFee(
        bytes32 projectId_,
        bytes32 packageId_,
        address observer_
    ) public nonReentrant onlyInitiator(projectId_) {
        Observer storage observer = observerData[projectId_][packageId_][observer_];
        observer._claimObserverFee();
        Package storage package = packageData[projectId_][packageId_];
        uint256 amount_ = package._getObserverFee();
        projectData[projectId_]._pay(observer_, amount_);
        emit PaidObserverFee(projectId_, packageId_, observer_, amount_);
    }

    /**
     * @dev Finishes package in project
     * @param projectId_ Id of the project
     */
    function finishPackage(bytes32 projectId_, bytes32 packageId_) external onlyInitiator(projectId_) returns (uint256 budgetLeft_) {
        budgetLeft_ = packageData[projectId_][packageId_]._finishPackage();
        projectData[projectId_]._finishPackage(budgetLeft_);
        emit FinishedPackage(projectId_, packageId_, budgetLeft_);
    }

    /**
     * @dev Finishes project
     * @param projectId_ Id of the project
     */
    function finishProject(bytes32 projectId_) external onlyInitiator(projectId_) {
        projectData[projectId_]._finishProject(treasury);
        emit FinishedProject(projectId_);
    }

    /***************************************
			COLLABORATOR ACTIONS
	****************************************/
    /**
     * @dev Sends approved MGP to collaborator, should be called from collaborator's address
     * @param projectId_ Id of the project
     * @param packageId_ Id of the package
     */
    function getMgp(bytes32 projectId_, bytes32 packageId_) public nonReentrant returns (uint256 amount_) {
        address collaborator_ = msg.sender;
        require(approvedUser[projectId_][packageId_][collaborator_], "Only Collaborator Can Call!");
        Collaborator storage collaborator = collaboratorData[projectId_][packageId_][collaborator_];
        amount_ = collaborator._getMgp();
        packageData[projectId_][packageId_]._getMgp(amount_);
        projectData[projectId_]._pay(collaborator_, amount_);
        emit PaidMgp(projectId_, packageId_, msg.sender, amount_);
    }

    /**
     * @dev Sends approved Bonus to collaborator, should be called from collaborator's address
     * @param projectId_ Id of the project
     * @param packageId_ Id of the package
     */
    function getBonus(bytes32 projectId_, bytes32 packageId_) external nonReentrant returns (uint256 amount_) {
        address collaborator_ = msg.sender;
        require(approvedUser[projectId_][packageId_][collaborator_], "Only Collaborator Can Call!");
        Collaborator storage collaborator = collaboratorData[projectId_][packageId_][collaborator_];
        amount_ = collaborator.bonusScore;
        collaborator._claimBonus();
        packageData[projectId_][packageId_]._claimBonus(amount_);
        projectData[projectId_]._pay(collaborator_, amount_);
        emit PaidBonus(projectId_, packageId_, msg.sender, amount_);
    }

    /***************************************
			OBSERVER ACTIONS
	****************************************/

    /**
     * @dev Sends observer fee, should be called from observer's address
     * @param projectId_ Id of the project
     * @param packageId_ Id of the package
     * @return amount_ fee amount paid
     */
    function getObserverFee(bytes32 projectId_, bytes32 packageId_) external nonReentrant returns (uint256 amount_) {
        Observer storage observer = observerData[projectId_][packageId_][msg.sender];
        observer._claimObserverFee();
        amount_ = packageData[projectId_][packageId_]._getObserverFee();
        projectData[projectId_]._pay(msg.sender, amount_);
        emit PaidObserverFee(projectId_, packageId_, msg.sender, amount_);
    }

    function getProjectData(bytes32 projectId_) external view returns (Project memory) {
        return projectData[projectId_];
    }

    function getPackageData(bytes32 projectId_, bytes32 packageId_) external view returns (Package memory) {
        return (packageData[projectId_][packageId_]);
    }

    function getCollaboratorData(
        bytes32 projectId_,
        bytes32 packageId_,
        address collaborator_
    ) external view returns (Collaborator memory) {
        return collaboratorData[projectId_][packageId_][collaborator_];
    }

    function getObserverData(
        bytes32 projectId_,
        bytes32 packageId_,
        address observer_
    ) external view returns (Observer memory) {
        return observerData[projectId_][packageId_][observer_];
    }
}<|MERGE_RESOLUTION|>--- conflicted
+++ resolved
@@ -139,35 +139,11 @@
         address collaborator_,
         bool approve_
     ) private {
-<<<<<<< HEAD
-        if (approve_) {
-            require(
-                projectData[projectId_].initiator == msg.sender ||
-                    owner() == msg.sender,
-                "caller is not project initiator/owner"
-            );
-        } else {
-            require(owner() == msg.sender, "caller is not the owner");
-        }
-        // return super._approveCollaborator(projectId_, packageId_, collaborator_, approve_);
-        uint256 mgp_ = collaboratorData[projectId_][packageId_][collaborator_]
-            .mgp;
-        collaboratorData[projectId_][packageId_][collaborator_]
-            ._approveCollaborator(approve_);
-        if (!approve_)
-            delete collaboratorData[projectId_][packageId_][collaborator_];
-
-        packageData[projectId_][packageId_]._approveCollaborator(
-            approve_,
-            mgp_
-        );
-=======
         collaboratorData[projectId_][packageId_][collaborator_]._approveCollaborator(approve_);
         if (!approve_) delete collaboratorData[projectId_][packageId_][collaborator_];
 
         uint256 mgp_ = collaboratorData[projectId_][packageId_][collaborator_].mgp;
         packageData[projectId_][packageId_]._approveCollaborator(approve_, mgp_);
->>>>>>> a71a1840
         if (approve_) approvedUser[projectId_][packageId_][collaborator_] = true;
     }
 
